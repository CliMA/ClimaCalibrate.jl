--- conflicted
+++ resolved
@@ -34,13 +34,8 @@
 Dates = "1"
 Distributed = "1"
 Distributions = "0.25"
-<<<<<<< HEAD
-EnsembleKalmanProcesses = "1, 2"
+EnsembleKalmanProcesses = "2.5"
 JLD2 = "0.4, 0.5, 0.6"
-=======
-EnsembleKalmanProcesses = "2.5"
-JLD2 = "0.4, 0.5"
->>>>>>> 0cf69116
 LinearAlgebra = "1"
 Logging = "1.10, 1.11"
 NaNStatistics = "0.6.8 - 0.6.50, 0.6.53"
